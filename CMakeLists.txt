cmake_minimum_required(VERSION 2.8.11)
project(PARTICLE_FILTER)


# Build the particle filter project and solution.
# Use C++11
set(SRCS src/main.cpp src/particle_filter.cpp)
set_source_files_properties(${SRCS} PROPERTIES COMPILE_FLAGS -std=c++0x)

# Create the executable
add_executable(particle_filter ${SRCS})

# Use C++11
<<<<<<< HEAD
#if [ ! -f ./src/particle_filter_sol.cpp]; then
#	echo "No solution file."
#else
#	echo "Solution file exists"
#fi

if(EXISTS "${CMAKE_CURRENT_SOURCE_DIR}/src/particle_filter_sol.cpp")
	set(SRCS src/main.cpp src/particle_filter_sol.cpp)
	set_source_files_properties(${SRCS} PROPERTIES COMPILE_FLAGS -std=c++0x)

	# Create the executable
	add_executable(particle_filter_solution ${SRCS})
endif()


=======

#if [ ! -f ./src/particle_filter_sol.cpp]; then
#	echo "No solution file."
#else
#	echo "Solution file exists"
#fi

if(EXISTS "${CMAKE_CURRENT_SOURCE_DIR}/src/particle_filter_sol.cpp")
	set(SRCS src/main.cpp src/particle_filter_sol.cpp)
	set_source_files_properties(${SRCS} PROPERTIES COMPILE_FLAGS -std=c++0x)

	# Create the executable
	add_executable(particle_filter_solution ${SRCS})
endif()


>>>>>>> 3a7fdf94





<|MERGE_RESOLUTION|>--- conflicted
+++ resolved
@@ -11,7 +11,6 @@
 add_executable(particle_filter ${SRCS})
 
 # Use C++11
-<<<<<<< HEAD
 #if [ ! -f ./src/particle_filter_sol.cpp]; then
 #	echo "No solution file."
 #else
@@ -27,26 +26,9 @@
 endif()
 
 
-=======
-
-#if [ ! -f ./src/particle_filter_sol.cpp]; then
-#	echo "No solution file."
-#else
-#	echo "Solution file exists"
-#fi
-
-if(EXISTS "${CMAKE_CURRENT_SOURCE_DIR}/src/particle_filter_sol.cpp")
-	set(SRCS src/main.cpp src/particle_filter_sol.cpp)
-	set_source_files_properties(${SRCS} PROPERTIES COMPILE_FLAGS -std=c++0x)
-
-	# Create the executable
-	add_executable(particle_filter_solution ${SRCS})
-endif()
-
-
->>>>>>> 3a7fdf94
 
 
 
 
 
+
